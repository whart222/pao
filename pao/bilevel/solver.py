import time
from .convert import convert_pyomo2LinearBilevelProblem
import pao.common
import pao.lbp


SolverFactory = pao.common.SolverFactory  


class PyomoSubmodelSolverBase(pao.common.Solver):
    """
    Define the API for solvers that optimize a Pyomo model using SubModel components
    """

    def __init__(self, name):
        super().__init__()
        self.name = name

    def check_model(self, lbp):         # pragma: no cover
        #
        # Confirm that the problem is well-formed
        #
        pass

    def solve(self, *args, **kwds):     # pragma: no cover
        #
        # Solve the Pyomo model
        #
        pass


class PyomoSubmodelSolverBase_LBP(PyomoSubmodelSolverBase):
    """
    Define the API for solvers that optimize a Pyomo model using SubModel components
    """

    def __init__(self, name, lbp_solver, inequalities):
        super().__init__(name)
        self.lbp_solver = lbp_solver
        self.inequalities = inequalities

    def inequalities(self):
        #
        # Return True if the conversion to LinearBilevelProblem should
        # use inequalities (True) or equalities (False)
        #
        return False

    def solve(self, instance, options=None, **config_options):
        #
        # Process keyword options
        #
<<<<<<< HEAD
        for key, value in config_options.items():
            setattr(self.config, key, value)
=======
        config_options = self._update_config(config_options, validate_options=False)
>>>>>>> ce914e5c
        #
        # Start the clock
        #
        start_time = time.time()
        #
        # Convert the Pyomo model to a LBP
        #
        try:
            lbp, soln_manager = convert_pyomo2LinearBilevelProblem(instance)
        except RuntimeError as err:
            print("Cannot convert Pyomo model to a LinearBilevelProblem")
            raise
        #
        results = PyomoSubmodelResults(solution_manager=soln_manager)
        with SolverFactory(self.lbp_solver) as opt:
            lbp_results = opt.solve(lbp, options=options, 
<<<<<<< HEAD
                                        load_solutions=True,
                                        **config_options
                                        )
=======
                                        tee=self.config.tee,
                                        time_limit=self.config.time_limit,
                                        load_solutions=True,
                                        **config_options)
>>>>>>> ce914e5c

            self._initialize_results(results, lbp_results, instance, lbp, options)
            results.solver.rc = getattr(opt, '_rc', None)
            results.copy_from_to(lbp=lbp, pyomo=instance)
            
        results.solver.wallclock_time = time.time() - start_time
        return results

    def _initialize_results(self, results, lbp_results, instance, lbp, options):
        #
        # SOLVER
        #
        solv = results.solver
        solv.name = self.name
        solv.lbp_solver = self.lbp_solver
        solv.config = self.config
        solv.solver_options = options
        solv.termination_condition = lbp_results.solver.termination_condition
        solv.solver_time = lbp_results.solver.time
        solv.best_feasible_objective = lbp_results.solver.best_feasible_objective
        #
        # PROBLEM
        #
        prob = results.problem
        prob.name = instance.name
        prob.number_of_constraints = instance.statistics.number_of_constraints
        prob.number_of_variables = instance.statistics.number_of_variables
        prob.number_of_binary_variables = instance.statistics.number_of_binary_variables
        prob.number_of_integer_variables = instance.statistics.number_of_integer_variables
        prob.number_of_continuous_variables = instance.statistics.number_of_continuous_variables
        prob.number_of_objectives = instance.statistics.number_of_objectives
        prob.lower_bound = lbp_results.problem.lower_bound
        prob.upper_bound = lbp_results.problem.upper_bound
        prob.sense = lbp_results.problem.sense

        return results


class PyomoSubmodelResults(pao.common.Results):

    def __init__(self, solution_manager=None):
        super(pao.common.Results, self).__init__()
        self._solution_manager=solution_manager

    def copy_from_to(self, **kwds):
        self._solution_manager.copy_from_to(**kwds)

    def load_from(self, data):          # pragma: no cover
        assert (False), "load_from() is not implemented"
        self._solution_manager.load_from(data)
<|MERGE_RESOLUTION|>--- conflicted
+++ resolved
@@ -50,12 +50,9 @@
         #
         # Process keyword options
         #
-<<<<<<< HEAD
-        for key, value in config_options.items():
-            setattr(self.config, key, value)
-=======
+        #for key, value in config_options.items():
+        #    setattr(self.config, key, value)
         config_options = self._update_config(config_options, validate_options=False)
->>>>>>> ce914e5c
         #
         # Start the clock
         #
@@ -72,16 +69,9 @@
         results = PyomoSubmodelResults(solution_manager=soln_manager)
         with SolverFactory(self.lbp_solver) as opt:
             lbp_results = opt.solve(lbp, options=options, 
-<<<<<<< HEAD
                                         load_solutions=True,
                                         **config_options
                                         )
-=======
-                                        tee=self.config.tee,
-                                        time_limit=self.config.time_limit,
-                                        load_solutions=True,
-                                        **config_options)
->>>>>>> ce914e5c
 
             self._initialize_results(results, lbp_results, instance, lbp, options)
             results.solver.rc = getattr(opt, '_rc', None)
